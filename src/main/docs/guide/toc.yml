--- conflicted
+++ resolved
@@ -70,11 +70,8 @@
   runningSpecificPort: Running Server on a Specific Port
   routing: HTTP Routing
   binding: Simple Request Binding
-<<<<<<< HEAD
   hostResolution: Host Resolution
-=======
   originatingIpAddresses: Originating IP Addresses
->>>>>>> 9a9ae931
   requestResponse: The HttpRequest and HttpResponse
   statusAnnotation: Response Status
   producesAnnotation: Response Content-Type
