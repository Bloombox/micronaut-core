/*
 * Copyright 2017-2018 original authors
 *
 * Licensed under the Apache License, Version 2.0 (the "License");
 * you may not use this file except in compliance with the License.
 * You may obtain a copy of the License at
 *
 * http://www.apache.org/licenses/LICENSE-2.0
 *
 * Unless required by applicable law or agreed to in writing, software
 * distributed under the License is distributed on an "AS IS" BASIS,
 * WITHOUT WARRANTIES OR CONDITIONS OF ANY KIND, either express or implied.
 * See the License for the specific language governing permissions and
 * limitations under the License.
 */
package io.micronaut.ast.groovy

import io.micronaut.context.annotation.Property
import io.micronaut.inject.annotation.DefaultAnnotationMetadata
import io.micronaut.inject.configuration.ConfigurationMetadata
import io.micronaut.inject.configuration.PropertyMetadata

import static org.codehaus.groovy.ast.ClassHelper.makeCached
import static org.codehaus.groovy.ast.tools.GeneralUtils.getGetterName
import static org.codehaus.groovy.ast.tools.GeneralUtils.getSetterName

import groovy.transform.CompilationUnitAware
import groovy.transform.CompileStatic
import groovy.transform.PackageScope
import io.micronaut.aop.Around
import io.micronaut.aop.Interceptor
import io.micronaut.aop.Introduction
import io.micronaut.aop.writer.AopProxyWriter
import io.micronaut.ast.groovy.annotation.GroovyAnnotationMetadataBuilder
import io.micronaut.ast.groovy.config.GroovyConfigurationMetadataBuilder
import io.micronaut.ast.groovy.utils.AstAnnotationUtils
import io.micronaut.ast.groovy.utils.AstGenericUtils
import io.micronaut.ast.groovy.utils.AstMessageUtils
import io.micronaut.ast.groovy.utils.InMemoryByteCodeGroovyClassLoader
import io.micronaut.ast.groovy.utils.PublicAbstractMethodVisitor
import io.micronaut.ast.groovy.utils.PublicMethodVisitor
import io.micronaut.ast.groovy.visitor.GroovyVisitorContext
import io.micronaut.ast.groovy.visitor.LoadedVisitor
import io.micronaut.context.annotation.Bean
import io.micronaut.context.annotation.Configuration
import io.micronaut.context.annotation.ConfigurationBuilder
import io.micronaut.context.annotation.ConfigurationReader
import io.micronaut.context.annotation.Context
import io.micronaut.context.annotation.Executable
import io.micronaut.context.annotation.Factory
import io.micronaut.context.annotation.Replaces
import io.micronaut.context.annotation.Value
import io.micronaut.core.annotation.AnnotationMetadata
import io.micronaut.core.annotation.Internal
import io.micronaut.core.io.service.ServiceDefinition
import io.micronaut.core.io.service.SoftServiceLoader
import io.micronaut.core.naming.NameUtils
import io.micronaut.core.util.ArrayUtils
import io.micronaut.core.value.OptionalValues
import io.micronaut.inject.annotation.AnnotationMetadataReference
import io.micronaut.inject.configuration.ConfigurationMetadataBuilder
import io.micronaut.inject.processing.ProcessedTypes
import io.micronaut.inject.visitor.TypeElementVisitor
import io.micronaut.inject.writer.BeanConfigurationWriter
import io.micronaut.inject.writer.BeanDefinitionReferenceWriter
import io.micronaut.inject.writer.BeanDefinitionVisitor
import io.micronaut.inject.writer.BeanDefinitionWriter
import io.micronaut.inject.writer.ClassWriterOutputVisitor
import io.micronaut.inject.writer.ExecutableMethodWriter
import org.codehaus.groovy.ast.ASTNode
import org.codehaus.groovy.ast.AnnotatedNode
import org.codehaus.groovy.ast.AnnotationNode
import org.codehaus.groovy.ast.ClassCodeVisitorSupport
import org.codehaus.groovy.ast.ClassHelper
import org.codehaus.groovy.ast.ClassNode
import org.codehaus.groovy.ast.ConstructorNode
import org.codehaus.groovy.ast.FieldNode
import org.codehaus.groovy.ast.GenericsType
import org.codehaus.groovy.ast.InnerClassNode
import org.codehaus.groovy.ast.MethodNode
import org.codehaus.groovy.ast.ModuleNode
import org.codehaus.groovy.ast.PackageNode
import org.codehaus.groovy.ast.Parameter
import org.codehaus.groovy.ast.PropertyNode
import org.codehaus.groovy.ast.expr.ClassExpression
import org.codehaus.groovy.ast.expr.Expression
import org.codehaus.groovy.ast.expr.ListExpression
import org.codehaus.groovy.ast.tools.GenericsUtils
import org.codehaus.groovy.control.CompilationUnit
import org.codehaus.groovy.control.CompilePhase
import org.codehaus.groovy.control.SourceUnit
import org.codehaus.groovy.control.io.StringReaderSource
import org.codehaus.groovy.control.messages.SyntaxErrorMessage
import org.codehaus.groovy.syntax.SyntaxException
import org.codehaus.groovy.transform.ASTTransformation
import org.codehaus.groovy.transform.GroovyASTTransformation

import javax.inject.Inject
import javax.inject.Provider
import javax.inject.Qualifier
import javax.inject.Scope
import java.lang.reflect.Modifier

/**
 * An AST transformation that produces metadata for use by the injection container
 *
 * @author Graeme Rocher
 * @since 1.0
 */
@CompileStatic
@GroovyASTTransformation(phase = CompilePhase.SEMANTIC_ANALYSIS)
class InjectTransform implements ASTTransformation, CompilationUnitAware {

    CompilationUnit unit
    ConfigurationMetadataBuilder<ClassNode> configurationMetadataBuilder = new GroovyConfigurationMetadataBuilder()

    @Override
    void visit(ASTNode[] nodes, SourceUnit source) {
        ModuleNode moduleNode = source.getAST()
        Map<AnnotatedNode, BeanDefinitionVisitor> beanDefinitionWriters = [:]

        List<ClassNode> classes = moduleNode.getClasses()
        if (classes.size() == 1) {
            ClassNode classNode = classes[0]
            if (classNode.nameWithoutPackage == 'package-info') {
                PackageNode packageNode = classNode.getPackage()
                if (AstAnnotationUtils.hasStereotype(packageNode, Configuration)) {
                    BeanConfigurationWriter writer = new BeanConfigurationWriter(classNode.packageName, AstAnnotationUtils.getAnnotationMetadata(packageNode))
                    try {
                        writer.writeTo(source.configuration.targetDirectory)
                    } catch (Throwable e) {
                        AstMessageUtils.error(source, classNode, "Error generating bean configuration for package-info class [${classNode.name}]: $e.message")
                    }
                }

                return
            }
        }

        GroovyVisitorContext visitorContext = new GroovyVisitorContext(source)
        SoftServiceLoader serviceLoader = SoftServiceLoader.load(TypeElementVisitor, source.classLoader)
        List<LoadedVisitor> loadedVisitors = []
        for (ServiceDefinition<TypeElementVisitor> definition: serviceLoader) {
            if (definition.isPresent()) {
                loadedVisitors.add(new LoadedVisitor(definition.load(), visitorContext))
            }
        }

        for (ClassNode classNode in classes) {
            if ((classNode instanceof InnerClassNode && !Modifier.isStatic(classNode.getModifiers()))) {
                continue
            } else {
                List<LoadedVisitor> matchedVisitors = loadedVisitors.findAll { v -> v.matches(classNode) }
                if (classNode.isInterface()) {
                    if (AstAnnotationUtils.hasStereotype(classNode, InjectVisitor.INTRODUCTION_TYPE)) {
                        InjectVisitor injectVisitor = new InjectVisitor(source, classNode, configurationMetadataBuilder)
                        injectVisitor.typeElementVisitors.addAll(matchedVisitors)
                        injectVisitor.visitClass(classNode)
                        beanDefinitionWriters.putAll(injectVisitor.beanDefinitionWriters)
                    }
                } else {
                    InjectVisitor injectVisitor = new InjectVisitor(source, classNode, configurationMetadataBuilder)
                    injectVisitor.typeElementVisitors.addAll(matchedVisitors)
                    injectVisitor.visitClass(classNode)
                    beanDefinitionWriters.putAll(injectVisitor.beanDefinitionWriters)
                }
            }
        }

        boolean defineClassesInMemory = source.classLoader instanceof InMemoryByteCodeGroovyClassLoader
        Map<String, ByteArrayOutputStream> classStreams = null
        for (entry in beanDefinitionWriters) {
            BeanDefinitionVisitor beanDefWriter = entry.value
            File classesDir = source.configuration.targetDirectory
            String beanTypeName = beanDefWriter.beanTypeName
            AnnotatedNode beanClassNode = entry.key
            try {
                String beanDefinitionName = beanDefWriter.beanDefinitionName
                BeanDefinitionReferenceWriter beanReferenceWriter = new BeanDefinitionReferenceWriter(beanTypeName, beanDefinitionName, beanDefWriter.annotationMetadata)

                beanReferenceWriter.setRequiresMethodProcessing(beanDefWriter.requiresMethodProcessing());
                beanReferenceWriter.setContextScope(AstAnnotationUtils.hasStereotype(beanClassNode, Context))

                Optional<String> replacesOpt = AstAnnotationUtils
                    .getAnnotationMetadata(beanClassNode)
                    .getValue(Replaces, String.class)

                if (replacesOpt.isPresent()) {
                    beanReferenceWriter.setReplaceBeanName(replacesOpt.get())
                }
                beanDefWriter.visitBeanDefinitionEnd()
                if (classesDir != null) {
                    beanReferenceWriter.writeTo(classesDir)
                    beanDefWriter.writeTo(classesDir)
                } else if (source.source instanceof StringReaderSource && defineClassesInMemory) {
                    if (classStreams == null) {
                        classStreams = [:]
                    }
                    def visitor = new ClassWriterOutputVisitor() {
                        @Override
                        OutputStream visitClass(String classname) throws IOException {
                            ByteArrayOutputStream stream = new ByteArrayOutputStream()
                            classStreams.put(classname, stream)
                            return stream
                        }

                        @Override
                        Optional<File> visitServiceDescriptor(String classname) throws IOException {
                            return Optional.empty()
                        }

                        @Override
                        Optional<File> visitMetaInfFile(String path) throws IOException {
                            return Optional.empty()
                        }
                    }
                    beanReferenceWriter.accept(visitor)
                    beanDefWriter.accept(visitor)

                }

            } catch (Throwable e) {
                AstMessageUtils.error(source, beanClassNode, "Error generating bean definition class for dependency injection of class [${beanTypeName}]: $e.message")
                if (e.message == null) {
                    e.printStackTrace(System.err)
                }
            }
        }

        if (classStreams != null) {
            // for testing try to load them into current classloader
            InMemoryByteCodeGroovyClassLoader classLoader = (InMemoryByteCodeGroovyClassLoader) source.classLoader

            if (defineClassesInMemory) {

                if (classLoader != null) {
                    for (streamEntry in classStreams) {
                        classLoader.addClass(streamEntry.key, streamEntry.value.toByteArray())
                    }
                }
            }
        }
    }

    @Override
    void setCompilationUnit(CompilationUnit unit) {
        this.unit = unit
    }

    private static class InjectVisitor extends ClassCodeVisitorSupport {
        public static final String AROUND_TYPE = "io.micronaut.aop.Around"
        public static final String INTRODUCTION_TYPE = "io.micronaut.aop.Introduction"
        final SourceUnit sourceUnit
        final ClassNode concreteClass
        final AnnotationMetadata annotationMetadata
        final boolean isConfigurationProperties
        final boolean isFactoryClass
        final boolean isExecutableType
        final boolean isAopProxyType
        final OptionalValues<Boolean> aopSettings
        final ConfigurationMetadataBuilder<ClassNode> configurationMetadataBuilder
        ConfigurationMetadata configurationMetadata

        final Map<AnnotatedNode, BeanDefinitionVisitor> beanDefinitionWriters = [:]
        final List<LoadedVisitor> typeElementVisitors = []
        private BeanDefinitionVisitor beanWriter
        BeanDefinitionVisitor aopProxyWriter

        InjectVisitor(SourceUnit sourceUnit, ClassNode targetClassNode, ConfigurationMetadataBuilder<ClassNode> configurationMetadataBuilder) {
            this(sourceUnit, targetClassNode, null, configurationMetadataBuilder)
        }

        InjectVisitor(SourceUnit sourceUnit, ClassNode targetClassNode, Boolean configurationProperties, ConfigurationMetadataBuilder<ClassNode> configurationMetadataBuilder) {
            this.sourceUnit = sourceUnit
            this.configurationMetadataBuilder = configurationMetadataBuilder
            this.concreteClass = targetClassNode
            def annotationMetadata = AstAnnotationUtils.getAnnotationMetadata(targetClassNode)
            this.annotationMetadata = annotationMetadata
            this.isFactoryClass = annotationMetadata.hasStereotype(Factory)
            this.isAopProxyType = annotationMetadata.hasStereotype(AROUND_TYPE) && !targetClassNode.isAbstract()
            this.aopSettings = isAopProxyType ? annotationMetadata.getValues(AROUND_TYPE, Boolean.class) : OptionalValues.<Boolean> empty()
            this.isExecutableType = isAopProxyType || annotationMetadata.hasStereotype(Executable)
<<<<<<< HEAD
            this.isConfigurationProperties = configurationProperties != null ? configurationProperties : annotationMetadata.hasDeclaredStereotype(ConfigurationReader)
=======
            this.isConfigurationProperties = configurationProperties != null ? configurationProperties : isConfigurationProperties(this.annotationMetadata)
            if(isConfigurationProperties) {
                this.configurationMetadata = configurationMetadataBuilder.visitProperties(
                        concreteClass,
                        null
                )
            }
>>>>>>> dc1840c6
            if (isFactoryClass || isConfigurationProperties || annotationMetadata.hasStereotype(Bean, Scope)) {
                defineBeanDefinition(concreteClass)
            }
        }

        BeanDefinitionVisitor getBeanWriter() {
            if (this.beanWriter == null) {
                defineBeanDefinition(concreteClass)
            }
            return beanWriter
        }

        @Override
        void addError(String msg, ASTNode expr) {
            SourceUnit source = getSourceUnit()
            source.getErrorCollector().addError(
                    new SyntaxErrorMessage(new SyntaxException(msg + '\n', expr.getLineNumber(), expr.getColumnNumber(), expr.getLastLineNumber(), expr.getLastColumnNumber()), source)
            )
        }

        @Override
        void visitClass(ClassNode node) {
            AnnotationMetadata annotationMetadata = AstAnnotationUtils.getAnnotationMetadata(node)
            typeElementVisitors.each {
                it.visit(node, annotationMetadata)
            }
            if (annotationMetadata.hasStereotype(INTRODUCTION_TYPE)) {
                String packageName = node.packageName
                String beanClassName = node.nameWithoutPackage

                Object[] aroundInterceptors = annotationMetadata
                    .getAnnotationNamesByStereotype(AROUND_TYPE)
                    .toArray()
                Object[] introductionInterceptors = annotationMetadata
                    .getAnnotationNamesByStereotype(Introduction.class)
                    .toArray()

                Object[] interceptorTypes = ArrayUtils.concat(aroundInterceptors, introductionInterceptors)
                String[] interfaceTypes = annotationMetadata.getValue(Introduction.class, "interfaces", String[].class).orElse(new String[0])

                boolean isInterface = node.isInterface()
                AopProxyWriter aopProxyWriter = new AopProxyWriter(
                    packageName,
                    beanClassName,
                    isInterface,
                    annotationMetadata,
                    interfaceTypes,
                    interceptorTypes)
                populateProxyWriterConstructor(node, aopProxyWriter)
                beanDefinitionWriters.put(node, aopProxyWriter)
                visitIntroductionTypePublicMethods(aopProxyWriter, node)
                if (ArrayUtils.isNotEmpty(interfaceTypes)) {
                    List<AnnotationNode> annotationNodes = node.annotations
                    Set<ClassNode> interfacesToVisit = []

                    populateIntroducedInterfaces(annotationNodes, interfacesToVisit)

                    if (!interfacesToVisit.isEmpty()) {
                        for (itce in interfacesToVisit) {
                            visitIntroductionTypePublicMethods(aopProxyWriter, itce)
                        }
                    }
                }
            } else {
                ClassNode superClass = node.getSuperClass()
                List<ClassNode> superClasses = []
                while (superClass != null) {
                    superClasses.add(superClass)
                    superClass = superClass.getSuperClass()
                }
                superClasses = superClasses.reverse()
                for (classNode in superClasses) {
                    if (classNode.name != ClassHelper.OBJECT_TYPE.name && classNode.name != GroovyObjectSupport.name && classNode.name != Script.name) {
                        classNode.visitContents(this)
                    }
                }
                super.visitClass(node)
            }
        }

        private void populateIntroducedInterfaces(List<AnnotationNode> annotationNodes, Set<ClassNode> interfacesToVisit) {
            for (ann in annotationNodes) {
                if (ann.classNode.name == Introduction.class.getName()) {
                    Expression expression = ann.getMember("interfaces")
                    if (expression instanceof ClassExpression) {
                        interfacesToVisit.add(((ClassExpression) expression).type)
                    } else if (expression instanceof ListExpression) {
                        ListExpression list = (ListExpression) expression
                        for (expr in list.expressions) {
                            if (expr instanceof ClassExpression) {
                                interfacesToVisit.add(((ClassExpression) expr).type)
                            }
                        }
                    }
                } else if (AstAnnotationUtils.hasStereotype(ann.classNode, Introduction)) {
                    populateIntroducedInterfaces(ann.classNode.annotations, interfacesToVisit)
                }
            }
        }

        protected void visitIntroductionTypePublicMethods(AopProxyWriter aopProxyWriter, ClassNode node) {
            AnnotationMetadata typeAnnotationMetadata = aopProxyWriter.getAnnotationMetadata()
            PublicMethodVisitor publicMethodVisitor = new PublicAbstractMethodVisitor(sourceUnit) {

                @Override
                void accept(ClassNode classNode, MethodNode methodNode) {
                    Map<String, Object> targetMethodParamsToType = [:]
                    Map<String, AnnotationMetadata> targetAnnotationMetadata = [:]
                    Map<String, Map<String, Object>> targetMethodGenericTypeMap = [:]

                    Map<String, ClassNode> boundTypes = AstGenericUtils.createGenericsSpec(classNode)

                    if (!classNode.isPrimaryClassNode()) {
                        AstGenericUtils.createGenericsSpec(methodNode, boundTypes)
                    }
                    Object resolvedReturnType = AstGenericUtils.resolveTypeReference(methodNode.returnType, boundTypes)
                    Map<String, Object> resolvedGenericTypes = AstGenericUtils.buildGenericTypeInfo(
                        methodNode.returnType,
                        boundTypes
                    )
                    populateParameterData(
                        methodNode.parameters,
                        targetMethodParamsToType,
                        targetAnnotationMetadata,
                        targetMethodGenericTypeMap)


                    AnnotationMetadata annotationMetadata
                    if (AstAnnotationUtils.isAnnotated(methodNode) || AstAnnotationUtils.hasAnnotation(methodNode, Override)) {
                        annotationMetadata = AstAnnotationUtils.getAnnotationMetadata(node, methodNode)
                    } else {
                        annotationMetadata = new AnnotationMetadataReference(
                            aopProxyWriter.getBeanDefinitionName() + BeanDefinitionReferenceWriter.REF_SUFFIX,
                            typeAnnotationMetadata
                        )
                    }
                    aopProxyWriter.visitAroundMethod(
                        AstGenericUtils.resolveTypeReference(methodNode.declaringClass),
                        resolveReturnType(classNode, methodNode, boundTypes),
                        resolvedReturnType,
                        resolvedGenericTypes,
                        methodNode.name,
                        targetMethodParamsToType,
                        targetAnnotationMetadata,
                        targetMethodGenericTypeMap,
                        annotationMetadata
                    )
                }


            }
            publicMethodVisitor.accept(node)
        }

        private Object resolveReturnType(ClassNode classNode, MethodNode methodNode, Map<String, ClassNode> boundTypes) {
            boolean isPrimaryClassNode = classNode.isPrimaryClassNode()
            ClassNode returnType = methodNode.returnType
            if (isPrimaryClassNode || classNode.genericsTypes) {
                if (!isPrimaryClassNode && returnType.isArray()) {
                    Map<String, ClassNode> genericSpec = AstGenericUtils.createGenericsSpec(classNode.redirect())
                    return AstGenericUtils.resolveTypeReference(returnType, genericSpec)
                } else {

                    return AstGenericUtils.resolveTypeReference(returnType)
                }
            } else {
                return AstGenericUtils.resolveTypeReference(returnType, boundTypes)
            }
        }

        @Override
        protected void visitConstructorOrMethod(MethodNode methodNode, boolean isConstructor) {
            String methodName = methodNode.name
            ClassNode declaringClass = methodNode.declaringClass
            AnnotationMetadata methodAnnotationMetadata = AstAnnotationUtils.getAnnotationMetadata(methodNode)
            typeElementVisitors.findAll { it.matches(methodAnnotationMetadata) }.each {
                it.visit(methodNode, methodAnnotationMetadata)
            }
            if (isFactoryClass && !isConstructor && methodAnnotationMetadata.hasDeclaredStereotype(Bean, Scope)) {
                methodAnnotationMetadata = new GroovyAnnotationMetadataBuilder().buildForMethod(methodNode)
                ClassNode producedType = methodNode.returnType
                String beanDefinitionPackage = concreteClass.packageName
                String upperCaseMethodName = NameUtils.capitalize(methodNode.getName())
                String factoryMethodBeanDefinitionName =
                    beanDefinitionPackage + '.$' + concreteClass.nameWithoutPackage + '$' + upperCaseMethodName + "Definition"

                BeanDefinitionWriter beanMethodWriter = new BeanDefinitionWriter(
                    producedType.packageName,
                    producedType.nameWithoutPackage,
                    factoryMethodBeanDefinitionName,
                    producedType.name,
                    producedType.isInterface(),
                    methodAnnotationMetadata
                )

                Map<String, Object> paramsToType = [:]
                Map<String, AnnotationMetadata> argumentAnnotationMetadata = [:]
                Map<String, Map<String, Object>> genericTypeMap = [:]
                populateParameterData(methodNode.parameters, paramsToType, argumentAnnotationMetadata, genericTypeMap)

                beanMethodWriter.visitBeanFactoryMethod(
                        AstGenericUtils.resolveTypeReference(concreteClass),
                        AstGenericUtils.resolveTypeReference(producedType),
                        methodName,
                        methodAnnotationMetadata,
                        paramsToType,
                        argumentAnnotationMetadata,
                        genericTypeMap
                )

                if (methodAnnotationMetadata.hasStereotype(AROUND_TYPE)) {
                    Object[] interceptorTypeReferences = methodAnnotationMetadata.getAnnotationNamesByStereotype(Around).toArray()
                    OptionalValues<Boolean> aopSettings = methodAnnotationMetadata.getValues(AROUND_TYPE, Boolean)
                    Map<CharSequence, Object> finalSettings = [:]
                    for (key in aopSettings) {
                        finalSettings.put(key, aopSettings.get(key).get())
                    }
                    finalSettings.put(Interceptor.PROXY_TARGET, true)

                    AopProxyWriter proxyWriter = new AopProxyWriter(
                        beanMethodWriter,
                        OptionalValues.of(Boolean.class, finalSettings),
                        interceptorTypeReferences)
                    if (producedType.isInterface()) {
                        proxyWriter.visitBeanDefinitionConstructor(
                                AnnotationMetadata.EMPTY_METADATA,
                                false
                        )
                    } else {
                        populateProxyWriterConstructor(producedType, proxyWriter)
                    }

                    new PublicMethodVisitor(sourceUnit) {
                        @Override
                        void accept(ClassNode classNode, MethodNode targetBeanMethodNode) {
                            Map<String, Object> targetMethodParamsToType = [:]
                            Map<String, AnnotationMetadata> targetAnnotationMetadata = [:]
                            Map<String, Map<String, Object>> targetMethodGenericTypeMap = [:]
                            Map<String, ClassNode> boundTypes = AstGenericUtils.createGenericsSpec(classNode)
                            Object resolvedReturnType = AstGenericUtils.resolveTypeReference(targetBeanMethodNode.returnType, boundTypes)
                            Object returnTypeReference = resolveReturnType(classNode, targetBeanMethodNode, boundTypes)
                            Map<String, Object> resolvedGenericTypes = AstGenericUtils.buildGenericTypeInfo(
                                targetBeanMethodNode.returnType,
                                boundTypes
                            )

                            populateParameterData(
                                targetBeanMethodNode.parameters,
                                targetMethodParamsToType,
                                targetAnnotationMetadata,
                                targetMethodGenericTypeMap)
                            AnnotationMetadata annotationMetadata
                            if (AstAnnotationUtils.isAnnotated(methodNode)) {
                                annotationMetadata = AstAnnotationUtils.getAnnotationMetadata(methodNode, targetBeanMethodNode);
                            } else {
                                annotationMetadata = new AnnotationMetadataReference(
                                    beanMethodWriter.getBeanDefinitionName() + BeanDefinitionReferenceWriter.REF_SUFFIX,
                                    methodAnnotationMetadata
                                )
                            }

                            ExecutableMethodWriter writer = beanMethodWriter.visitExecutableMethod(
                                AstGenericUtils.resolveTypeReference(targetBeanMethodNode.declaringClass),
                                returnTypeReference,
                                resolvedReturnType,
                                resolvedGenericTypes,
                                targetBeanMethodNode.name,
                                targetMethodParamsToType,
                                targetAnnotationMetadata,
                                targetMethodGenericTypeMap,
                                annotationMetadata
                            )

                            proxyWriter.visitAroundMethod(
                                AstGenericUtils.resolveTypeReference(targetBeanMethodNode.declaringClass),
                                returnTypeReference,
                                resolvedReturnType,
                                resolvedGenericTypes,
                                targetBeanMethodNode.name,
                                targetMethodParamsToType,
                                targetAnnotationMetadata,
                                targetMethodGenericTypeMap,
                                new AnnotationMetadataReference(writer.getClassName(), annotationMetadata)
                            )
                        }
                    }.accept(methodNode.getReturnType())
                    beanDefinitionWriters.put(new AnnotatedNode(), proxyWriter)

                }
                Optional<String> preDestroy = methodAnnotationMetadata.getValue(Bean, "preDestroy", String.class)
                if (preDestroy.isPresent()) {
                    String destroyMethodName = preDestroy.get()
                    MethodNode destroyMethod = producedType.getMethod(destroyMethodName)
                    if (destroyMethod != null) {
                        beanMethodWriter.visitPreDestroyMethod(destroyMethod.declaringClass.name, destroyMethodName)
                    }
                }
                beanDefinitionWriters.put(methodNode, beanMethodWriter)
            } else if (methodAnnotationMetadata.hasStereotype(Inject.name, ProcessedTypes.POST_CONSTRUCT, ProcessedTypes.PRE_DESTROY)) {
                defineBeanDefinition(concreteClass)

                if (!isConstructor) {
                    if (!methodNode.isStatic() && !methodNode.isAbstract()) {
                        boolean isParent = declaringClass != concreteClass
                        MethodNode overriddenMethod = isParent ? concreteClass.getMethod(methodName, methodNode.parameters) : methodNode
                        boolean overridden = isParent && overriddenMethod.declaringClass != declaringClass

                        boolean isPackagePrivate = isPackagePrivate(methodNode, methodNode.modifiers)
                        boolean isPrivate = methodNode.isPrivate()

                        if (isParent && !isPrivate && !isPackagePrivate) {

                            if (overridden) {
                                // bail out if the method has been overridden, since it will have already been handled
                                return
                            }
                        }
                        boolean packagesDiffer = overriddenMethod.declaringClass.packageName != declaringClass.packageName
                        boolean isPackagePrivateAndPackagesDiffer = overridden && packagesDiffer && isPackagePrivate
                        boolean requiresReflection = isPrivate || isPackagePrivateAndPackagesDiffer
                        boolean overriddenInjected = overridden && AstAnnotationUtils.hasStereotype(overriddenMethod, Inject)

                        if (isParent && isPackagePrivate && !isPackagePrivateAndPackagesDiffer && overriddenInjected) {
                            // bail out if the method has been overridden by another method annotated with @INject
                            return
                        }
                        if (isParent && overridden && !overriddenInjected && !isPackagePrivateAndPackagesDiffer && !isPrivate) {
                            // bail out if the overridden method is package private and in the same package
                            // and is not annotated with @Inject
                            return
                        }
                        if (!requiresReflection && isInheritedAndNotPublic(methodNode, declaringClass, methodNode.modifiers)) {
                            requiresReflection = true
                        }

                        Map<String, Object> paramsToType = [:]
                        Map<String, AnnotationMetadata> argumentAnnotationMetadata = [:]
                        Map<String, Map<String, Object>> genericTypeMap = [:]
                        populateParameterData(methodNode.parameters, paramsToType, argumentAnnotationMetadata, genericTypeMap)

                        if (methodAnnotationMetadata.hasStereotype(ProcessedTypes.POST_CONSTRUCT)) {
                            getBeanWriter().visitPostConstructMethod(
                                    AstGenericUtils.resolveTypeReference(declaringClass),
                                    requiresReflection,
                                    AstGenericUtils.resolveTypeReference(methodNode.returnType),
                                    methodName,
                                    paramsToType,
                                    argumentAnnotationMetadata,
                                    genericTypeMap,
                                    methodAnnotationMetadata)
                        } else if (methodAnnotationMetadata.hasStereotype(ProcessedTypes.PRE_DESTROY)) {
                            getBeanWriter().visitPreDestroyMethod(
                                    AstGenericUtils.resolveTypeReference(declaringClass),
                                    requiresReflection,
                                    AstGenericUtils.resolveTypeReference(methodNode.returnType),
                                    methodName,
                                    paramsToType,
                                    argumentAnnotationMetadata,
                                    genericTypeMap,
                                    methodAnnotationMetadata)
                        } else {
                            getBeanWriter().visitMethodInjectionPoint(
                                    AstGenericUtils.resolveTypeReference(declaringClass),
                                    requiresReflection,
                                    AstGenericUtils.resolveTypeReference(methodNode.returnType),
                                    methodName,
                                    paramsToType,
                                    argumentAnnotationMetadata,
                                    genericTypeMap,
                                    methodAnnotationMetadata)
                        }
                    }
                }
            } else if (!isConstructor) {
                boolean hasInvalidModifiers = methodNode.isStatic() || methodNode.isAbstract() || methodNode.isSynthetic() || methodAnnotationMetadata.hasAnnotation(Internal) || methodNode.isPrivate()
                boolean isPublic = methodNode.isPublic() && !hasInvalidModifiers
                boolean isExecutable = ((isExecutableType && isPublic) || methodAnnotationMetadata.hasStereotype(Executable)) && !hasInvalidModifiers
                if (isExecutable) {
                    if (declaringClass != ClassHelper.OBJECT_TYPE) {

                        defineBeanDefinition(concreteClass)
                        Map<String, Object> returnTypeGenerics = AstGenericUtils.buildGenericTypeInfo(methodNode.returnType, GenericsUtils.createGenericsSpec(concreteClass))

                        Map<String, Object> paramsToType = [:]
                        Map<String, AnnotationMetadata> qualifierTypes = [:]
                        Map<String, Map<String, Object>> genericTypeMap = [:]
                        populateParameterData(methodNode.parameters, paramsToType, qualifierTypes, genericTypeMap)

                        boolean preprocess = methodAnnotationMetadata.getValue(Executable.class, "preprocess", Boolean.class).orElse(false);
                        if (preprocess) {
                            getBeanWriter().setRequiresMethodProcessing(true)
                        }
                        ExecutableMethodWriter executableMethodWriter = getBeanWriter().visitExecutableMethod(
                            AstGenericUtils.resolveTypeReference(methodNode.declaringClass),
                            AstGenericUtils.resolveTypeReference(methodNode.returnType),
                            AstGenericUtils.resolveTypeReference(methodNode.returnType),
                            returnTypeGenerics,
                            methodName,
                            paramsToType,
                            qualifierTypes,
                            genericTypeMap, methodAnnotationMetadata)

                        if ((isAopProxyType && isPublic) || (methodAnnotationMetadata.hasStereotype(AROUND_TYPE) && !concreteClass.isAbstract())) {

                            Object[] interceptorTypeReferences = methodAnnotationMetadata.getAnnotationNamesByStereotype(Around).toArray()
                            OptionalValues<Boolean> aopSettings = methodAnnotationMetadata.getValues(AROUND_TYPE, Boolean)
                            AopProxyWriter proxyWriter = resolveProxyWriter(
                                aopSettings,
                                false,
                                interceptorTypeReferences
                            )

                            if (proxyWriter != null && !methodNode.isFinal()) {

                                proxyWriter.visitInterceptorTypes(interceptorTypeReferences)
                                proxyWriter.visitAroundMethod(
                                    AstGenericUtils.resolveTypeReference(methodNode.declaringClass),
                                    AstGenericUtils.resolveTypeReference(methodNode.returnType),
                                    AstGenericUtils.resolveTypeReference(methodNode.returnType),
                                    returnTypeGenerics,
                                    methodName,
                                    paramsToType,
                                    qualifierTypes,
                                    genericTypeMap,
                                    new AnnotationMetadataReference(executableMethodWriter.getClassName(), methodAnnotationMetadata)
                                )
                            }
                        }
                    }
                }
                if (isConfigurationProperties && isPublic && NameUtils.isSetterName(methodNode.name) && methodNode.parameters.length == 1) {
                    String propertyName = NameUtils.getPropertyNameForSetter(methodNode.name)
                    if (declaringClass.getField(propertyName) == null) {

                        Parameter parameter = methodNode.parameters[0]

                        PropertyMetadata propertyMetadata = configurationMetadataBuilder.visitProperty(
                                concreteClass,
                                declaringClass,
                                parameter.type.name,
                                propertyName,
                                null,
                                null
                        );

                        methodAnnotationMetadata = DefaultAnnotationMetadata.mutateMember(
                                methodAnnotationMetadata,
                                Property.name,
                                "name",
                                propertyMetadata.path
                        )

                        getBeanWriter().visitSetterValue(
                            AstGenericUtils.resolveTypeReference(methodNode.declaringClass),
                            methodAnnotationMetadata,
                            false,
                            resolveParameterType(parameter),
                            methodNode.name,
                            resolveGenericTypes(parameter),
                            AstAnnotationUtils.getAnnotationMetadata(parameter),
                            true
                        )
                    }
                }
            }
        }

        private AopProxyWriter resolveProxyWriter(
            OptionalValues<Boolean> aopSettings,
            boolean isFactoryType,
            Object[] interceptorTypeReferences) {
            AopProxyWriter proxyWriter = (AopProxyWriter) aopProxyWriter
            if (proxyWriter == null) {

                proxyWriter = new AopProxyWriter(
                    (BeanDefinitionWriter) getBeanWriter(),
                    aopSettings,
                    interceptorTypeReferences)

                ClassNode targetClass = concreteClass
                populateProxyWriterConstructor(targetClass, proxyWriter)
                String beanDefinitionName = getBeanWriter().getBeanDefinitionName()
                if (isFactoryType) {
                    proxyWriter.visitSuperBeanDefinitionFactory(beanDefinitionName)
                } else {
                    proxyWriter.visitSuperBeanDefinition(beanDefinitionName)
                }

                this.aopProxyWriter = proxyWriter

                def node = new AnnotatedNode()
                beanDefinitionWriters.put(node, proxyWriter)
            }
            proxyWriter
        }

        protected void populateProxyWriterConstructor(ClassNode targetClass, AopProxyWriter proxyWriter) {
            List<ConstructorNode> constructors = targetClass.getDeclaredConstructors()
            if (constructors.isEmpty()) {
                proxyWriter.visitBeanDefinitionConstructor(
                        AnnotationMetadata.EMPTY_METADATA,
                        false
                )
            } else {
                ConstructorNode constructorNode = findConcreteConstructor(constructors)

                if (constructorNode != null) {
                    Map<String, Object> constructorParamsToType = [:]
                    Map<String, AnnotationMetadata> constructorArgumentMetadata = [:]
                    Map<String, Map<String, Object>> constructorGenericTypeMap = [:]
                    Parameter[] parameters = constructorNode.parameters
                    populateParameterData(parameters,
                                          constructorParamsToType,
                                          constructorArgumentMetadata,
                                          constructorGenericTypeMap)
                    proxyWriter.visitBeanDefinitionConstructor(
                            AstAnnotationUtils.getAnnotationMetadata(constructorNode),
                            constructorNode.isPrivate(),
                            constructorParamsToType,
                            constructorArgumentMetadata,
                            constructorGenericTypeMap
                    )
                } else {
                    addError("Class must have at least one public constructor in order to be a candidate for dependency injection", targetClass)
                }

            }
        }

        protected boolean isPackagePrivate(AnnotatedNode annotatedNode, int modifiers) {
            return ((!Modifier.isProtected(modifiers) && !Modifier.isPublic(modifiers) && !Modifier.isPrivate(modifiers)) || !annotatedNode.getAnnotations(makeCached(PackageScope)).isEmpty())
        }

        @Override
        void visitField(FieldNode fieldNode) {
            if (fieldNode.name == 'metaClass') return
            int modifiers = fieldNode.modifiers
            if (Modifier.isFinal(modifiers) || Modifier.isStatic(modifiers) || fieldNode.isSynthetic()) {
                return
            }
            ClassNode declaringClass = fieldNode.declaringClass
            AnnotationMetadata fieldAnnotationMetadata = AstAnnotationUtils.getAnnotationMetadata(fieldNode)
            typeElementVisitors.findAll { it.matches(fieldAnnotationMetadata) }.each {
                it.visit(fieldNode, fieldAnnotationMetadata)
            }
            boolean isInject = fieldAnnotationMetadata.hasStereotype(Inject)
            boolean isValue = !isInject && (fieldAnnotationMetadata.hasStereotype(Value) || isConfigurationProperties)

            if ((isInject || isValue) && declaringClass.getProperty(fieldNode.getName()) == null) {
                defineBeanDefinition(concreteClass)
                if (!fieldNode.isStatic()) {

                    boolean isPrivate = Modifier.isPrivate(modifiers)
                    boolean requiresReflection = isPrivate || isInheritedAndNotPublic(fieldNode, fieldNode.declaringClass, modifiers)
                    if (!getBeanWriter().isValidated()) {
                        if (fieldAnnotationMetadata.hasStereotype("javax.validation.Constraint")) {
                            getBeanWriter().setValidated(true)
                        }
                    }
                    String fieldName = fieldNode.name
                    Object fieldType = AstGenericUtils.resolveTypeReference(fieldNode.type)
                    if (isValue) {

                        if (isConfigurationProperties && fieldAnnotationMetadata.hasStereotype(ConfigurationBuilder.class)) {
                            getBeanWriter().visitConfigBuilderField(fieldType, fieldName, fieldAnnotationMetadata, configurationMetadataBuilder)
                            try {
                                visitConfigurationBuilder(fieldAnnotationMetadata, fieldNode.type, getBeanWriter())
                            } finally {
                                getBeanWriter().visitConfigBuilderEnd()
                            }
                        } else {
                            if(isConfigurationProperties) {
                                PropertyMetadata propertyMetadata = configurationMetadataBuilder.visitProperty(
                                        concreteClass,
                                        declaringClass,
                                        fieldNode.type.name,
                                        fieldName,
                                        null, // TODO: fix groovy doc support
                                        null
                                )
                                fieldAnnotationMetadata = DefaultAnnotationMetadata.mutateMember(
                                        fieldAnnotationMetadata,
                                        Property.name,
                                        "name",
                                        propertyMetadata.path
                                )
                            }
                            getBeanWriter().visitFieldValue(
                                AstGenericUtils.resolveTypeReference(declaringClass),
                                fieldType,
                                fieldName,
                                requiresReflection,
                                fieldAnnotationMetadata,
                                AstGenericUtils.buildGenericTypeInfo(fieldNode.type, Collections.emptyMap()),
                                isConfigurationProperties
                            )
                        }
                    } else {
                        getBeanWriter().visitFieldInjectionPoint(
                                AstGenericUtils.resolveTypeReference(declaringClass),
                                fieldType,
                                fieldName,
                                requiresReflection,
                                fieldAnnotationMetadata,
                                AstGenericUtils.buildGenericTypeInfo(fieldNode.type, Collections.emptyMap())
                        )
                    }
                }
            }
        }


        Object resolveParameterType(Parameter parameter) {
            ClassNode parameterType = parameter.type
            if (parameterType.isResolved()) {
                parameterType.typeClass
            } else {
                parameterType.name
            }
        }

        Map<String, Object> resolveGenericTypes(Parameter parameter) {
            ClassNode parameterType = parameter.type
            GenericsType[] genericsTypes = parameterType.genericsTypes
            if (genericsTypes != null && genericsTypes.length > 0) {
                AstGenericUtils.extractPlaceholders(parameterType)
            } else if (parameterType.isArray()) {
                Map<String, Object> genericTypeList = [:]
                genericTypeList.put('E', AstGenericUtils.resolveTypeReference(parameterType.componentType))
                genericTypeList
            }
        }

        @Override
        void visitProperty(PropertyNode propertyNode) {
            FieldNode fieldNode = propertyNode.field
            if (fieldNode.name == 'metaClass') return
            def modifiers = propertyNode.getModifiers()
            if (Modifier.isFinal(modifiers) || Modifier.isStatic(modifiers)) {
                return
            }
            AnnotationMetadata fieldAnnotationMetadata = AstAnnotationUtils.getAnnotationMetadata(fieldNode)
            typeElementVisitors.findAll { it.matches(fieldAnnotationMetadata) }.each {
                it.visit(fieldNode, fieldAnnotationMetadata)
            }
            boolean isInject = fieldNode != null && fieldAnnotationMetadata.hasStereotype(Inject)
            boolean isValue = !isInject && fieldNode != null && (fieldAnnotationMetadata.hasStereotype(Value) || isConfigurationProperties)
            String propertyName = propertyNode.name
            if (!propertyNode.isStatic() && (isInject || isValue)) {
                defineBeanDefinition(concreteClass)
                ClassNode fieldType = fieldNode.type

                GenericsType[] genericsTypes = fieldType.genericsTypes
                Map<String, Object> genericTypeList = null
                if (genericsTypes != null && genericsTypes.length > 0) {
                    genericTypeList = AstGenericUtils.buildGenericTypeInfo(fieldType, GenericsUtils.createGenericsSpec(concreteClass))
                } else if (fieldType.isArray()) {
                    genericTypeList = [:]
                    genericTypeList.put(fieldNode.name, AstGenericUtils.resolveTypeReference(fieldType.componentType))
                }
                ClassNode declaringClass = fieldNode.declaringClass
                if (!getBeanWriter().isValidated()) {
                    if (fieldAnnotationMetadata.hasStereotype("javax.validation.Constraint")) {
                        getBeanWriter().setValidated(true)
                    }
                }

                Object fieldTypeReference = AstGenericUtils.resolveTypeReference(fieldType)
                if (isInject) {
                    getBeanWriter().visitMethodInjectionPoint(
                        AstGenericUtils.resolveTypeReference(declaringClass),
                        false,
                        void.class,
                        getSetterName(propertyName),
                        Collections.singletonMap(propertyName, fieldTypeReference),
                        Collections.singletonMap(propertyName, fieldAnnotationMetadata),
                        Collections.singletonMap(propertyName, genericTypeList),
                        fieldAnnotationMetadata
                    )
                } else if (isValue) {
                    if (isConfigurationProperties && fieldAnnotationMetadata.hasStereotype(ConfigurationBuilder.class)) {
                        Object resolvedFieldType = fieldNode.type.isResolved() ? fieldNode.type.typeClass : fieldNode.type.name
                        getBeanWriter().visitConfigBuilderMethod(
                            resolvedFieldType,
                            getGetterName(propertyNode),
                            fieldAnnotationMetadata,
                            configurationMetadataBuilder)
                        try {
                            visitConfigurationBuilder(fieldAnnotationMetadata, fieldNode.type, getBeanWriter())
                        } finally {
                            getBeanWriter().visitConfigBuilderEnd()
                        }
                    } else {
                        if(isConfigurationProperties) {
                            PropertyMetadata propertyMetadata = configurationMetadataBuilder.visitProperty(
                                    concreteClass,
                                    declaringClass,
                                    propertyNode.type.name,
                                    propertyNode.name,
                                    null, // TODO: fix groovy doc support
                                    null
                            )
                            fieldAnnotationMetadata = DefaultAnnotationMetadata.mutateMember(
                                    fieldAnnotationMetadata,
                                    Property.name,
                                    "name",
                                    propertyMetadata.path
                            )
                        }
                        getBeanWriter().visitSetterValue(
                            AstGenericUtils.resolveTypeReference(declaringClass),
                            fieldAnnotationMetadata,
                            false,
                                fieldTypeReference,
                            fieldNode.name,
                            getSetterName(propertyName),
                            genericTypeList,
                            isConfigurationProperties
                        )
                    }
                }
            } else if (isAopProxyType && !propertyNode.isStatic()) {
                AopProxyWriter aopWriter = (AopProxyWriter) aopProxyWriter
                if (aopProxyWriter != null) {
                    Map<String, Map<String, Object>> resolvedGenericTypes =
                            [(propertyName): AstGenericUtils.extractPlaceholders(propertyNode.type)]
                    Map<String, Object> resolvedArguments =
                            [(propertyName): AstGenericUtils.resolveTypeReference(propertyNode.type)]

                    AnnotationMetadata fieldMetadata = AstAnnotationUtils.getAnnotationMetadata(propertyNode.field)

                    Map<String, AnnotationMetadata> resolvedAnnotationMetadata
                    if (fieldMetadata != null) {
                        resolvedAnnotationMetadata = [(propertyName): fieldMetadata]
                    } else {
                        resolvedAnnotationMetadata = Collections.emptyMap()
                    }
                    aopWriter.visitAroundMethod(
                        propertyNode.getDeclaringClass().name,
                        void.class,
                        void.class,
                        Collections.emptyMap(),
                        getSetterName(propertyName),
                        resolvedArguments,
                        resolvedAnnotationMetadata,
                        resolvedGenericTypes,
                        fieldAnnotationMetadata
                    )
                }
            }
        }

        protected boolean isInheritedAndNotPublic(AnnotatedNode annotatedNode, ClassNode declaringClass, int modifiers) {
            return declaringClass != concreteClass &&
                   declaringClass.packageName != concreteClass.packageName &&
                   ((Modifier.isProtected(modifiers) || !Modifier.isPublic(modifiers)) || !annotatedNode.getAnnotations(makeCached(PackageScope)).isEmpty())
        }

        @Override
        protected SourceUnit getSourceUnit() {
            return sourceUnit
        }

        private void defineBeanDefinition(ClassNode classNode) {
            if (!beanDefinitionWriters.containsKey(classNode)) {
                ClassNode providerGenericType = AstGenericUtils.resolveInterfaceGenericType(classNode, Provider)
                boolean isProvider = providerGenericType != null
                AnnotationMetadata annotationMetadata = AstAnnotationUtils.getAnnotationMetadata(classNode)
                if(configurationMetadata != null) {
                    annotationMetadata = DefaultAnnotationMetadata.mutateMember(
                            annotationMetadata,
                            ConfigurationReader.class.getName(),
                            "prefix",
                            configurationMetadata.getName()
                    )
                }
                if (isProvider) {
                    beanWriter = new BeanDefinitionWriter(
                        classNode.packageName,
                        classNode.nameWithoutPackage,
                        providerGenericType.name,
                        classNode.isInterface(),
                        annotationMetadata)
                } else {

                    beanWriter = new BeanDefinitionWriter(
                        classNode.packageName,
                        classNode.nameWithoutPackage,
                        annotationMetadata)
                }
                beanDefinitionWriters.put(classNode, beanWriter)

                List<ConstructorNode> constructors = classNode.getDeclaredConstructors()

                if (constructors.isEmpty()) {
                    beanWriter.visitBeanDefinitionConstructor(
                            AnnotationMetadata.EMPTY_METADATA,
                            false,
                            Collections.emptyMap(),
                            null,
                            null
                    )

                } else {
                    ConstructorNode constructorNode = findConcreteConstructor(constructors)
                    if (constructorNode != null) {
                        Map<String, Object> paramsToType = [:]
                        Map<String, AnnotationMetadata> qualifierTypes = [:]
                        Map<String, Map<String, Object>> genericTypeMap = [:]
                        Parameter[] parameters = constructorNode.parameters
                        populateParameterData(parameters, paramsToType, qualifierTypes, genericTypeMap)
                        beanWriter.visitBeanDefinitionConstructor(
                                AstAnnotationUtils.getAnnotationMetadata(constructorNode),
                                constructorNode.isPrivate(),
                                paramsToType,
                                qualifierTypes,
                                genericTypeMap
                        )
                    } else {
                        addError("Class must have at least one public constructor in order to be a candidate for dependency injection", classNode)
                    }
                }

                if (isAopProxyType) {
                    Object[] interceptorTypeReferences = annotationMetadata.getAnnotationNamesByStereotype(Around).toArray()
                    resolveProxyWriter(aopSettings, false, interceptorTypeReferences)
                }

            } else {
                beanWriter = beanDefinitionWriters.get(classNode)
            }
        }

        private ConstructorNode findConcreteConstructor(List<ConstructorNode> constructors) {
            List<ConstructorNode> publicConstructors = findPublicConstructors(constructors)

            ConstructorNode constructorNode
            if (publicConstructors.size() == 1) {
                constructorNode = publicConstructors[0]
            } else {
                constructorNode = publicConstructors.find() { it.getAnnotations(makeCached(Inject)) }
            }
            constructorNode
        }

        private void populateParameterData(Parameter[] parameters, Map<String, Object> paramsToType, Map<String, AnnotationMetadata> anntationMetadata, Map<String, Map<String, Object>> genericTypeMap) {
            for (param in parameters) {
                String parameterName = param.name

                paramsToType.put(parameterName, resolveParameterType(param))

                anntationMetadata.put(parameterName, AstAnnotationUtils.getAnnotationMetadata(param))

                genericTypeMap.put(parameterName, resolveGenericTypes(param))
            }
        }

        private List<ConstructorNode> findPublicConstructors(List<ConstructorNode> constructorNodes) {
            List<ConstructorNode> publicConstructors = []
            for (node in constructorNodes) {
                if (Modifier.isPublic(node.modifiers)) {
                    publicConstructors.add(node)
                }
            }
            return publicConstructors
        }

        private void visitConfigurationBuilder(AnnotationMetadata annotationMetadata, ClassNode classNode, BeanDefinitionVisitor writer) {
            Boolean allowZeroArgs = annotationMetadata.getValue(ConfigurationBuilder.class, "allowZeroArgs", Boolean.class).orElse(false)
            List<String> prefixes = Arrays.asList(annotationMetadata.getValue(ConfigurationBuilder.class, "prefixes", String[].class).orElse(["set"] as String[]))
            String configurationPrefix = annotationMetadata.getValue(ConfigurationBuilder.class, "configurationPrefix", String.class).orElse("")

            PublicMethodVisitor visitor = new PublicMethodVisitor(sourceUnit) {
                @Override
                void accept(ClassNode cn, MethodNode method) {
                    Parameter[] params = method.getParameters()
                    String methodName = method.getName()
                    String prefix = getMethodPrefix(methodName)
                    Parameter paramType = params.size() == 1 ? params[0] : null
                    Object expectedType = paramType != null ? AstGenericUtils.resolveTypeReference(paramType.type) : null;
                    writer.visitConfigBuilderMethod(
                        prefix,
                        configurationPrefix,
                        AstGenericUtils.resolveTypeReference(method.getReturnType()),
                        methodName,
                        expectedType,
                        paramType != null ? resolveGenericTypes(paramType) : null
                    )
                }

                @Override
                protected boolean isAcceptable(MethodNode node) {
                    int paramCount = node.getParameters().size()
                    return (paramCount == 1 || allowZeroArgs && paramCount == 0) && super.isAcceptable(node) && isPrefixedWith(node)
                }

                private boolean isPrefixedWith(MethodNode node) {
                    String name = node.getName()
                    for (String prefix : prefixes) {
                        if (name.startsWith(prefix)) return true
                    }
                    return false
                }

                private String getMethodPrefix(String methodName) {
                    for (String prefix : prefixes) {
                        if (methodName.startsWith(prefix)) {
                            return prefix
                        }
                    }
                    return methodName
                }
            }

            visitor.accept(classNode)
        }
    }
}<|MERGE_RESOLUTION|>--- conflicted
+++ resolved
@@ -280,17 +280,7 @@
             this.isAopProxyType = annotationMetadata.hasStereotype(AROUND_TYPE) && !targetClassNode.isAbstract()
             this.aopSettings = isAopProxyType ? annotationMetadata.getValues(AROUND_TYPE, Boolean.class) : OptionalValues.<Boolean> empty()
             this.isExecutableType = isAopProxyType || annotationMetadata.hasStereotype(Executable)
-<<<<<<< HEAD
             this.isConfigurationProperties = configurationProperties != null ? configurationProperties : annotationMetadata.hasDeclaredStereotype(ConfigurationReader)
-=======
-            this.isConfigurationProperties = configurationProperties != null ? configurationProperties : isConfigurationProperties(this.annotationMetadata)
-            if(isConfigurationProperties) {
-                this.configurationMetadata = configurationMetadataBuilder.visitProperties(
-                        concreteClass,
-                        null
-                )
-            }
->>>>>>> dc1840c6
             if (isFactoryClass || isConfigurationProperties || annotationMetadata.hasStereotype(Bean, Scope)) {
                 defineBeanDefinition(concreteClass)
             }
